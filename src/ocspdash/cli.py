--- conflicted
+++ resolved
@@ -14,11 +14,7 @@
 
 @click.group()
 def main():
-<<<<<<< HEAD
     """Run OCSP Dashboard."""
-=======
-    """Run the OCSP Dashboard."""
->>>>>>> 7cddb91d
 
 
 @main.command()
@@ -40,11 +36,7 @@
 @click.option('--connection')
 @click.option('-v', '--verbose', is_flag=True, help='Verbose output')
 def update(buckets, connection, verbose):
-<<<<<<< HEAD
-    """Update the local db."""
-=======
     """Update the local database."""
->>>>>>> 7cddb91d
     logging.basicConfig(level=(logging.DEBUG if verbose else logging.INFO))
 
     m = Manager(connection=connection)
@@ -53,16 +45,10 @@
 
 @main.command()
 @click.option('--connection')
-<<<<<<< HEAD
-def nuke(connection):
-    """Nukes the database."""
-    if click.confirm('Nuke the database?'):
-=======
 @click.option('-y', '--yes', is_flag=True)
 def nuke(connection, yes):
     """Nuke the database."""
     if yes or click.confirm('Nuke the database?'):
->>>>>>> 7cddb91d
         m = Manager(connection=connection, echo=True)
         m.drop_database()
 
