{
    "_meta": {
        "hash": {
<<<<<<< HEAD
            "sha256": "859a6ea03e1e7c8fefdf85c8a9e50913cd4c7f06989cdf54bd7388423f49e19f"
=======
            "sha256": "43d9e50c20f41bff9d23d3404eb31c97efb928c23ce41fecb93eb89b63a0e9c4"
>>>>>>> ec032e3c
        },
        "pipfile-spec": 6,
        "requires": {
            "python_version": "3.6"
        },
        "sources": [
            {
                "name": "pypi",
                "url": "https://pypi.org/simple",
                "verify_ssl": true
            }
        ]
    },
    "default": {
        "argon2-cffi": {
            "hashes": [
                "sha256:05dd15949be3a7d9f65807fe58fad70526023a319747054bb89da209c4071a33",
                "sha256:07480018d77f4c7447924e6c44c5ba1789a918413fe3efaa391a097958bbd9f6",
                "sha256:10e702dbd98a2148d22de9524a605021bdc55d05304beb90ea801ba58c4a4f1e",
                "sha256:131effd5eabbe08649bc672b5d602fd6e2772b03cfec2ddb2795f9d9babe3fba",
                "sha256:3f3b48b4802e98bb9692d72108ecad2fecea969c254c17660b70ce5730bbe4a6",
                "sha256:4c510232a96e991079a743a9310d3c9a014856cdbca644fccc496db2a1ff0e17",
                "sha256:5f1099b0f5ee4a7148bbd323503983aa4387ab16769ff9b5c51d26f6b0f1719e",
                "sha256:67452b1f10e873ececcea657c25d063e4bb4007e115227a53157369de5848992",
                "sha256:77a3d50e6325df79499e1220b7c38adbd30588c2f6d7c2d764fddb2d3b02e650",
                "sha256:7e4b75611b73f53012117ad21cdde7a17b32d1e99ff6799f22d827eb83a2a59b",
                "sha256:7f4b6d7c38258e76c1db293a6cf55b7e31701927fc773c5108e57578c7f8e09a",
                "sha256:82db759b8a495aaed51aec4762b0f44e5e7ad80256e8baf512ae70cdb3b28c50",
                "sha256:92b3f8f93b19081d520d911f1ce5902693edeeab2181c08aa0bb4130adba51aa",
                "sha256:93f631fa567dbf948f26874476c9e9afb51e0a835372bf1a319df0c5aa071bfb",
                "sha256:9befaa6d9798d9771b8176174ba82160beaf1dcdbcc63cd2dc5212f723e5e2a3",
                "sha256:a14e6d99787a2972d3802615911770fcba9c904401fb0dfb60bdeb250b4c5110",
                "sha256:c60764fe7f62cc52a74f326e366c60f7aa33a1586c8d02107394a01ae9db6e91",
                "sha256:cba2c8c539bed691513ae1bcd5a7da632d2aa2410d8b8ebdf56026eac7e2193f",
                "sha256:d79c918cf8bf981cd23b43a1a547cd1eececb77f3607ba9fa7c0ec01bf1f05a5",
                "sha256:dc3028ec541146924e3c45973b458a7acf390b9e9ee0b64a13ac0853109a69bc",
                "sha256:eb3fcb55224a47b8d50830561977c64761eaad9e349af0b2241eab089af44a14",
                "sha256:f732ca584e81491cc11e3d12e18cbd8c63e137b3f461f378426a6fdaaef47fb0",
                "sha256:fcd5681388d1f18e4a7ee3ff7a9b68650bc04db044b5a0a832728cbce182806d"
            ],
            "index": "pypi",
            "version": "==18.1.0"
        },
        "asn1crypto": {
            "hashes": [
                "sha256:2f1adbb7546ed199e3c90ef23ec95c5cf3585bac7d11fb7eb562a3fe89c64e87",
                "sha256:9d5c20441baf0cb60a4ac34cc447c6c189024b6b4c6cd7877034f4965c464e49"
            ],
            "index": "pypi",
            "version": "==0.24.0"
        },
        "censys": {
            "hashes": [
                "sha256:7e5f623fbdc2ce1dcf3ef531e63ba486f7e255f20c4d4006b4f70b6d59a78534"
            ],
            "index": "pypi",
            "version": "==0.0.8"
        },
        "certifi": {
            "hashes": [
                "sha256:13e698f54293db9f89122b0581843a782ad0934a4fe0172d2a980ba77fc61bb7",
                "sha256:9fa520c1bacfb634fa7af20a76bcbd3d5fb390481724c597da32c719a7dca4b0"
            ],
            "version": "==2018.4.16"
        },
        "cffi": {
            "hashes": [
                "sha256:151b7eefd035c56b2b2e1eb9963c90c6302dc15fbd8c1c0a83a163ff2c7d7743",
                "sha256:1553d1e99f035ace1c0544050622b7bc963374a00c467edafac50ad7bd276aef",
                "sha256:1b0493c091a1898f1136e3f4f991a784437fac3673780ff9de3bcf46c80b6b50",
                "sha256:2ba8a45822b7aee805ab49abfe7eec16b90587f7f26df20c71dd89e45a97076f",
                "sha256:3bb6bd7266598f318063e584378b8e27c67de998a43362e8fce664c54ee52d30",
                "sha256:3c85641778460581c42924384f5e68076d724ceac0f267d66c757f7535069c93",
                "sha256:3eb6434197633b7748cea30bf0ba9f66727cdce45117a712b29a443943733257",
                "sha256:495c5c2d43bf6cebe0178eb3e88f9c4aa48d8934aa6e3cddb865c058da76756b",
                "sha256:4c91af6e967c2015729d3e69c2e51d92f9898c330d6a851bf8f121236f3defd3",
                "sha256:57b2533356cb2d8fac1555815929f7f5f14d68ac77b085d2326b571310f34f6e",
                "sha256:770f3782b31f50b68627e22f91cb182c48c47c02eb405fd689472aa7b7aa16dc",
                "sha256:79f9b6f7c46ae1f8ded75f68cf8ad50e5729ed4d590c74840471fc2823457d04",
                "sha256:7a33145e04d44ce95bcd71e522b478d282ad0eafaf34fe1ec5bbd73e662f22b6",
                "sha256:857959354ae3a6fa3da6651b966d13b0a8bed6bbc87a0de7b38a549db1d2a359",
                "sha256:87f37fe5130574ff76c17cab61e7d2538a16f843bb7bca8ebbc4b12de3078596",
                "sha256:95d5251e4b5ca00061f9d9f3d6fe537247e145a8524ae9fd30a2f8fbce993b5b",
                "sha256:9d1d3e63a4afdc29bd76ce6aa9d58c771cd1599fbba8cf5057e7860b203710dd",
                "sha256:a36c5c154f9d42ec176e6e620cb0dd275744aa1d804786a71ac37dc3661a5e95",
                "sha256:a6a5cb8809091ec9ac03edde9304b3ad82ad4466333432b16d78ef40e0cce0d5",
                "sha256:ae5e35a2c189d397b91034642cb0eab0e346f776ec2eb44a49a459e6615d6e2e",
                "sha256:b0f7d4a3df8f06cf49f9f121bead236e328074de6449866515cea4907bbc63d6",
                "sha256:b75110fb114fa366b29a027d0c9be3709579602ae111ff61674d28c93606acca",
                "sha256:ba5e697569f84b13640c9e193170e89c13c6244c24400fc57e88724ef610cd31",
                "sha256:be2a9b390f77fd7676d80bc3cdc4f8edb940d8c198ed2d8c0be1319018c778e1",
                "sha256:ca1bd81f40adc59011f58159e4aa6445fc585a32bb8ac9badf7a2c1aa23822f2",
                "sha256:d5d8555d9bfc3f02385c1c37e9f998e2011f0db4f90e250e5bc0c0a85a813085",
                "sha256:e55e22ac0a30023426564b1059b035973ec82186ddddbac867078435801c7801",
                "sha256:e90f17980e6ab0f3c2f3730e56d1fe9bcba1891eeea58966e89d352492cc74f4",
                "sha256:ecbb7b01409e9b782df5ded849c178a0aa7c906cf8c5a67368047daab282b184",
                "sha256:ed01918d545a38998bfa5902c7c00e0fee90e957ce036a4000a88e3fe2264917",
                "sha256:edabd457cd23a02965166026fd9bfd196f4324fe6032e866d0f3bd0301cd486f",
                "sha256:fdf1c1dc5bafc32bc5d08b054f94d659422b05aba244d6be4ddc1c72d9aa70fb"
            ],
            "version": "==1.11.5"
        },
        "chardet": {
            "hashes": [
                "sha256:84ab92ed1c4d4f16916e05906b6b75a6c0fb5db821cc65e70cbd64a3e2a5eaae",
                "sha256:fc323ffcaeaed0e0a02bf4d117757b98aed530d9ed4531e3e15460124c106691"
            ],
            "version": "==3.0.4"
        },
        "click": {
            "hashes": [
                "sha256:29f99fc6125fbc931b758dc053b3114e55c77a6e4c6c3a2674a2dc986016381d",
                "sha256:f15516df478d5a56180fbf80e68f206010e6d160fc39fa508b65e035fd75130b"
            ],
            "index": "pypi",
            "version": "==6.7"
        },
        "cryptography": {
            "hashes": [
                "sha256:3f3b65d5a16e6b52fba63dc860b62ca9832f51f1a2ae5083c78b6840275f12dd",
                "sha256:5251e7de0de66810833606439ca65c9b9e45da62196b0c88bfadf27740aac09f",
                "sha256:551a3abfe0c8c6833df4192a63371aa2ff43afd8f570ed345d31f251d78e7e04",
                "sha256:5cb990056b7cadcca26813311187ad751ea644712022a3976443691168781b6f",
                "sha256:60bda7f12ecb828358be53095fc9c6edda7de8f1ef571f96c00b2363643fa3cd",
                "sha256:64b5c67acc9a7c83fbb4b69166f3105a0ab722d27934fac2cb26456718eec2ba",
                "sha256:6fef51ec447fe9f8351894024e94736862900d3a9aa2961528e602eb65c92bdb",
                "sha256:77d0ad229d47a6e0272d00f6bf8ac06ce14715a9fd02c9a97f5a2869aab3ccb2",
                "sha256:808fe471b1a6b777f026f7dc7bd9a4959da4bfab64972f2bbe91e22527c1c037",
                "sha256:9b62fb4d18529c84b961efd9187fecbb48e89aa1a0f9f4161c61b7fc42a101bd",
                "sha256:9e5bed45ec6b4f828866ac6a6bedf08388ffcfa68abe9e94b34bb40977aba531",
                "sha256:9fc295bf69130a342e7a19a39d7bbeb15c0bcaabc7382ec33ef3b2b7d18d2f63",
                "sha256:abd070b5849ed64e6d349199bef955ee0ad99aefbad792f0c587f8effa681a5e",
                "sha256:ba6a774749b6e510cffc2fb98535f717e0e5fd91c7c99a61d223293df79ab351",
                "sha256:c332118647f084c983c6a3e1dba0f3bcb051f69d12baccac68db8d62d177eb8a",
                "sha256:d6f46e862ee36df81e6342c2177ba84e70f722d9dc9c6c394f9f1f434c4a5563",
                "sha256:db6013746f73bf8edd9c3d1d3f94db635b9422f503db3fc5ef105233d4c011ab",
                "sha256:f57008eaff597c69cf692c3518f6d4800f0309253bb138b526a37fe9ef0c7471",
                "sha256:f6c821ac253c19f2ad4c8691633ae1d1a17f120d5b01ea1d256d7b602bc59887"
            ],
            "index": "pypi",
            "version": "==2.2.2"
        },
        "dominate": {
            "hashes": [
                "sha256:4b8ce6f33633c9dd9175b228d21c00c801b6bd0327747cd5e17fc2da934c3a69"
            ],
            "version": "==2.3.1"
        },
        "e1839a8": {
            "editable": true,
            "path": "."
        },
        "ecdsa": {
            "hashes": [
                "sha256:40d002cf360d0e035cf2cb985e1308d41aaa087cbfc135b2dc2d844296ea546c",
                "sha256:64cf1ee26d1cde3c73c6d7d107f835fed7c6a2904aef9eac223d57ad800c43fa"
            ],
            "version": "==0.13"
        },
        "enum34": {
            "hashes": [
                "sha256:2d81cbbe0e73112bdfe6ef8576f2238f2ba27dd0d55752a776c41d38b7da2850",
                "sha256:644837f692e5f550741432dd3f223bbb9852018674981b1664e5dc339387588a",
                "sha256:6bd0f6ad48ec2aa117d3d141940d484deccda84d4fcd884f5c3d93c23ecd8c79",
                "sha256:8ad8c4783bf61ded74527bffb48ed9b54166685e4230386a9ed9b1279e2df5b1"
            ],
            "version": "==1.1.6"
        },
        "flasgger": {
            "hashes": [
                "sha256:1c9c03a4b55b60688f2bb2c2d8ff4534cb18eda70fd02973141be8c3bde586b3",
                "sha256:efee892b0554c60f716b441ee78fddcaf7af20bc764696d9eecd6a389fb7f195"
            ],
            "index": "pypi",
            "version": "==0.9.0"
        },
        "flask": {
            "hashes": [
                "sha256:2271c0070dbcb5275fad4a82e29f23ab92682dc45f9dfbc22c02ba9b9322ce48",
                "sha256:a080b744b7e345ccfcbc77954861cb05b3c63786e93f2b3875e0913d44b43f05"
            ],
            "index": "pypi",
            "version": "==1.0.2"
        },
        "flask-admin": {
            "hashes": [
                "sha256:e3a8268fdb6c271a44196de7f2a85faff886df18061d337e66b4b3c80e9c4f23"
            ],
            "index": "pypi",
            "version": "==1.5.1"
        },
        "flask-bootstrap": {
            "hashes": [
                "sha256:cb08ed940183f6343a64e465e83b3a3f13c53e1baabb8d72b5da4545ef123ac8"
            ],
            "index": "pypi",
            "version": "==3.3.7.1"
        },
        "flask-sqlalchemy": {
            "hashes": [
                "sha256:3bc0fac969dd8c0ace01b32060f0c729565293302f0c4269beed154b46bec50b",
                "sha256:5971b9852b5888655f11db634e87725a9031e170f37c0ce7851cf83497f56e53"
            ],
            "index": "pypi",
            "version": "==2.3.2"
        },
        "future": {
            "hashes": [
                "sha256:e39ced1ab767b5936646cedba8bcce582398233d6a627067d4c6a454c90cfedb"
            ],
            "version": "==0.16.0"
        },
        "idna": {
            "hashes": [
                "sha256:156a6814fb5ac1fc6850fb002e0852d56c0c8d2531923a51032d1b70760e186e",
                "sha256:684a38a6f903c1d71d6d5fac066b58d7768af4de2b832e426ec79c30daa94a16"
            ],
            "version": "==2.7"
        },
        "itsdangerous": {
            "hashes": [
                "sha256:cbb3fcf8d3e33df861709ecaf89d9e6629cff0a217bc2848f1b41cd30d360519"
            ],
            "version": "==0.24"
        },
        "jinja2": {
            "hashes": [
                "sha256:74c935a1b8bb9a3947c50a54766a969d4846290e1e788ea44c1392163723c3bd",
                "sha256:f84be1bb0040caca4cea721fcbbbbd61f9be9464ca236387158b0feea01914a4"
            ],
            "version": "==2.10"
        },
        "jsonlines": {
            "hashes": [
                "sha256:0ebd5b0c3efe0d4b5018b320fb0ee1a7b680ab39f6eb853715859f818d386cc8",
                "sha256:43b8d5588a9d4862c8a4a49580e38e20ec595aee7ad6fe469b10fb83fbefde88"
            ],
            "index": "pypi",
            "version": "==1.2.0"
        },
        "jsonschema": {
            "hashes": [
                "sha256:000e68abd33c972a5248544925a0cae7d1125f9bf6c58280d37546b946769a08",
                "sha256:6ff5f3180870836cae40f06fa10419f557208175f13ad7bc26caa77beb1f6e02"
            ],
            "version": "==2.6.0"
        },
        "markupsafe": {
            "hashes": [
                "sha256:a6be69091dac236ea9c6bc7d012beab42010fa914c459791d627dad4910eb665"
            ],
            "version": "==1.0"
        },
        "mistune": {
            "hashes": [
                "sha256:b4c512ce2fc99e5a62eb95a4aba4b73e5f90264115c40b70a21e1f7d4e0eac91",
                "sha256:bc10c33bfdcaa4e749b779f62f60d6e12f8215c46a292d05e486b869ae306619"
            ],
            "version": "==0.8.3"
        },
        "netaddr": {
            "hashes": [
                "sha256:38aeec7cdd035081d3a4c306394b19d677623bf76fa0913f6695127c7753aefd",
                "sha256:56b3558bd71f3f6999e4c52e349f38660e54a7a8a9943335f73dfc96883e08ca"
            ],
            "version": "==0.7.19"
        },
        "ocspbuilder": {
            "hashes": [
                "sha256:945629537ac6d6960a7413fd32fc49448a442f9dfd87f6de5c239e89ed853a0d",
                "sha256:ea5b6fbe86eef9bbf33c76c1aee54420163d3d90cb722ddb831f97b2419b772f"
            ],
            "index": "pypi",
            "version": "==0.10.2"
        },
        "oscrypto": {
            "hashes": [
                "sha256:84fb7cc3a1cca317bce778223a553cf4841e78de658bda7ff96f3afc640ed597",
                "sha256:9e4c548c1bee575ee3c61fa56b0dd612db85016b4ab403763b22961c8ca05147"
            ],
            "index": "pypi",
            "version": "==0.19.1"
        },
        "passlib": {
            "hashes": [
                "sha256:3d948f64138c25633613f303bcc471126eae67c04d5e3f6b7b8ce6242f8653e0",
                "sha256:43526aea08fa32c6b6dbbbe9963c4c767285b78147b7437597f992812f69d280"
            ],
            "index": "pypi",
            "version": "==1.7.1"
        },
        "pyasn1": {
            "hashes": [
                "sha256:a66dcda18dbf6e4663bde70eb30af3fc4fe1acb2d14c4867a861681887a5f9a2",
                "sha256:fb81622d8f3509f0026b0683fe90fea27be7284d3826a5f2edf97f69151ab0fc"
            ],
            "version": "==0.4.3"
        },
        "pycparser": {
            "hashes": [
                "sha256:99a8ca03e29851d96616ad0404b4aad7d9ee16f25c9f9708a11faf2810f7b226"
            ],
            "version": "==2.18"
        },
        "python-jose": {
            "hashes": [
                "sha256:e06dd2e5e9125da79b519ff2652b8c666d64a5ea228fcd9862e0b29a534ccc53",
                "sha256:e8255fb3cc524c04f4c790547a6215468f2a32d3a866424175523359e69f3aeb"
            ],
            "index": "pypi",
            "version": "==3.0.0"
        },
        "pyyaml": {
            "hashes": [
                "sha256:16b20e970597e051997d90dc2cddc713a2876c47e3d92d59ee198700c5427736",
                "sha256:3262c96a1ca437e7e4763e2843746588a965426550f3797a79fca9c6199c431f",
                "sha256:592766c6303207a20efc445587778322d7f73b161bd994f227adaa341ba212ab",
                "sha256:5ac82e411044fb129bae5cfbeb3ba626acb2af31a8d17d175004b70862a741a7",
                "sha256:827dc04b8fa7d07c44de11fabbc888e627fa8293b695e0f99cb544fdfa1bf0d1",
                "sha256:bc6bced57f826ca7cb5125a10b23fd0f2fff3b7c4701d64c439a300ce665fff8",
                "sha256:c01b880ec30b5a6e6aa67b09a2fe3fb30473008c85cd6a67359a1b15ed6d83a4",
                "sha256:e863072cdf4c72eebf179342c94e6989c67185842d9997960b3e69290b2fa269"
            ],
            "version": "==3.12"
        },
        "requests": {
            "hashes": [
                "sha256:63b52e3c866428a224f97cab011de738c36aec0185aa91cfacd418b5d58911d1",
                "sha256:ec22d826a36ed72a7358ff3fe56cbd4ba69dd7a6718ffd450ff0e9df7a47ce6a"
            ],
            "index": "pypi",
            "version": "==2.19.1"
        },
        "rsa": {
            "hashes": [
                "sha256:25df4e10c263fb88b5ace923dd84bf9aa7f5019687b5e55382ffcdb8bede9db5",
                "sha256:43f682fea81c452c98d09fc316aae12de6d30c4b5c84226642cf8f8fd1c93abd"
            ],
            "version": "==3.4.2"
        },
        "six": {
            "hashes": [
                "sha256:70e8a77beed4562e7f14fe23a786b54f6296e34344c23bc42f07b15018ff98e9",
                "sha256:832dc0e10feb1aa2c68dcc57dbb658f1c7e65b9b61af69048abc87a2db00a0eb"
            ],
            "version": "==1.11.0"
        },
        "sqlalchemy": {
            "hashes": [
                "sha256:e21e5561a85dcdf16b8520ae4daec7401c5c24558e0ce004f9b60be75c4b6957"
            ],
            "index": "pypi",
            "version": "==1.2.9"
        },
        "tqdm": {
            "hashes": [
                "sha256:224291ee0d8c52d91b037fd90806f48c79bcd9994d3b0abc9e44b946a908fccd",
                "sha256:77b8424d41b31e68f437c6dd9cd567aebc9a860507cb42fbd880a5f822d966fe"
            ],
            "index": "pypi",
            "version": "==4.23.4"
        },
        "urllib3": {
            "hashes": [
                "sha256:a68ac5e15e76e7e5dd2b8f94007233e01effe3e50e8daddf69acfd81cb686baf",
                "sha256:b5725a0bd4ba422ab0e66e89e030c806576753ea3ee08554382c14e685d117b5"
            ],
            "version": "==1.23"
        },
        "visitor": {
            "hashes": [
                "sha256:2c737903b2b6864ebc6167eef7cf3b997126f1aa94bdf590f90f1436d23e480a"
            ],
            "version": "==0.1.3"
        },
        "werkzeug": {
            "hashes": [
                "sha256:c3fd7a7d41976d9f44db327260e263132466836cef6f91512889ed60ad26557c",
                "sha256:d5da73735293558eb1651ee2fddc4d0dedcfa06538b8813a2e20011583c9e49b"
            ],
            "version": "==0.14.1"
        },
        "wtforms": {
            "hashes": [
                "sha256:0cdbac3e7f6878086c334aa25dc5a33869a3954e9d1e015130d65a69309b3b61",
                "sha256:e3ee092c827582c50877cdbd49e9ce6d2c5c1f6561f849b3b068c1b8029626f1"
            ],
            "version": "==2.2.1"
        }
    },
    "develop": {
        "alabaster": {
            "hashes": [
                "sha256:674bb3bab080f598371f4443c5008cbfeb1a5e622dd312395d2d82af2c54c456",
                "sha256:b63b1f4dc77c074d386752ec4a8a7517600f6c0db8cd42980cae17ab7b3275d7"
            ],
            "version": "==0.7.11"
        },
        "atomicwrites": {
            "hashes": [
                "sha256:240831ea22da9ab882b551b31d4225591e5e447a68c5e188db5b89ca1d487585",
                "sha256:a24da68318b08ac9c9c45029f4a10371ab5b20e4226738e150e6e7c571630ae6"
            ],
            "version": "==1.1.5"
        },
        "attrs": {
            "hashes": [
                "sha256:4b90b09eeeb9b88c35bc642cbac057e45a5fd85367b985bd2809c62b7b939265",
                "sha256:e0d0eb91441a3b53dab4d9b743eafc1ac44476296a2053b6ca3af0b139faf87b"
            ],
            "version": "==18.1.0"
        },
        "babel": {
            "hashes": [
                "sha256:6778d85147d5d85345c14a26aada5e478ab04e39b078b0745ee6870c2b5cf669",
                "sha256:8cba50f48c529ca3fa18cf81fa9403be176d374ac4d60738b839122dfaaa3d23"
            ],
            "version": "==2.6.0"
        },
        "certifi": {
            "hashes": [
                "sha256:13e698f54293db9f89122b0581843a782ad0934a4fe0172d2a980ba77fc61bb7",
                "sha256:9fa520c1bacfb634fa7af20a76bcbd3d5fb390481724c597da32c719a7dca4b0"
            ],
            "version": "==2018.4.16"
        },
        "chardet": {
            "hashes": [
                "sha256:84ab92ed1c4d4f16916e05906b6b75a6c0fb5db821cc65e70cbd64a3e2a5eaae",
                "sha256:fc323ffcaeaed0e0a02bf4d117757b98aed530d9ed4531e3e15460124c106691"
            ],
            "version": "==3.0.4"
        },
        "check-manifest": {
            "hashes": [
                "sha256:44e3cf4b0833a55460046bf7a3600eaadbcae5e9d13baf0c9d9789dd5c2c6452",
                "sha256:728edbaccadaa86db0b8f876afac1fb90bce9452234753dfe4ef8fe786dcc2f1"
            ],
            "index": "pypi",
            "version": "==0.37"
        },
        "coverage": {
            "hashes": [
                "sha256:03481e81d558d30d230bc12999e3edffe392d244349a90f4ef9b88425fac74ba",
                "sha256:0b136648de27201056c1869a6c0d4e23f464750fd9a9ba9750b8336a244429ed",
                "sha256:198626739a79b09fa0a2f06e083ffd12eb55449b5f8bfdbeed1df4910b2ca640",
                "sha256:28b2191e7283f4f3568962e373b47ef7f0392993bb6660d079c62bd50fe9d162",
                "sha256:2eb564bbf7816a9d68dd3369a510be3327f1c618d2357fa6b1216994c2e3d508",
                "sha256:337ded681dd2ef9ca04ef5d93cfc87e52e09db2594c296b4a0a3662cb1b41249",
                "sha256:3a2184c6d797a125dca8367878d3b9a178b6fdd05fdc2d35d758c3006a1cd694",
                "sha256:3c79a6f7b95751cdebcd9037e4d06f8d5a9b60e4ed0cd231342aa8ad7124882a",
                "sha256:3d72c20bd105022d29b14a7d628462ebdc61de2f303322c0212a054352f3b287",
                "sha256:3eb42bf89a6be7deb64116dd1cc4b08171734d721e7a7e57ad64cc4ef29ed2f1",
                "sha256:4635a184d0bbe537aa185a34193898eee409332a8ccb27eea36f262566585000",
                "sha256:56e448f051a201c5ebbaa86a5efd0ca90d327204d8b059ab25ad0f35fbfd79f1",
                "sha256:5a13ea7911ff5e1796b6d5e4fbbf6952381a611209b736d48e675c2756f3f74e",
                "sha256:69bf008a06b76619d3c3f3b1983f5145c75a305a0fea513aca094cae5c40a8f5",
                "sha256:6bc583dc18d5979dc0f6cec26a8603129de0304d5ae1f17e57a12834e7235062",
                "sha256:701cd6093d63e6b8ad7009d8a92425428bc4d6e7ab8d75efbb665c806c1d79ba",
                "sha256:7608a3dd5d73cb06c531b8925e0ef8d3de31fed2544a7de6c63960a1e73ea4bc",
                "sha256:76ecd006d1d8f739430ec50cc872889af1f9c1b6b8f48e29941814b09b0fd3cc",
                "sha256:7aa36d2b844a3e4a4b356708d79fd2c260281a7390d678a10b91ca595ddc9e99",
                "sha256:7d3f553904b0c5c016d1dad058a7554c7ac4c91a789fca496e7d8347ad040653",
                "sha256:7e1fe19bd6dce69d9fd159d8e4a80a8f52101380d5d3a4d374b6d3eae0e5de9c",
                "sha256:8c3cb8c35ec4d9506979b4cf90ee9918bc2e49f84189d9bf5c36c0c1119c6558",
                "sha256:9d6dd10d49e01571bf6e147d3b505141ffc093a06756c60b053a859cb2128b1f",
                "sha256:be6cfcd8053d13f5f5eeb284aa8a814220c3da1b0078fa859011c7fffd86dab9",
                "sha256:c1bb572fab8208c400adaf06a8133ac0712179a334c09224fb11393e920abcdd",
                "sha256:de4418dadaa1c01d497e539210cb6baa015965526ff5afc078c57ca69160108d",
                "sha256:e05cb4d9aad6233d67e0541caa7e511fa4047ed7750ec2510d466e806e0255d6",
                "sha256:f3f501f345f24383c0000395b26b726e46758b71393267aeae0bd36f8b3ade80"
            ],
            "index": "pypi",
            "version": "==4.5.1"
        },
        "doc8": {
            "hashes": [
                "sha256:2df89f9c1a5abfb98ab55d0175fed633cae0cf45025b8b1e0ee5ea772be28543",
                "sha256:d12f08aa77a4a65eb28752f4bc78f41f611f9412c4155e2b03f1f5d4a45efe04"
            ],
            "index": "pypi",
            "version": "==0.8.0"
        },
        "docutils": {
            "hashes": [
                "sha256:02aec4bd92ab067f6ff27a38a38a41173bf01bed8f89157768c1573f53e474a6",
                "sha256:51e64ef2ebfb29cae1faa133b3710143496eca21c530f3f71424d77687764274",
                "sha256:7a4bd47eaf6596e1295ecb11361139febe29b084a87bf005bf899f9a42edc3c6"
            ],
            "version": "==0.14"
        },
        "flake8": {
            "hashes": [
                "sha256:7253265f7abd8b313e3892944044a365e3f4ac3fcdcfb4298f55ee9ddf188ba0",
                "sha256:c7841163e2b576d435799169b78703ad6ac1bbb0f199994fc05f700b2a90ea37"
            ],
            "index": "pypi",
            "version": "==3.5.0"
        },
        "flake8-colors": {
            "hashes": [
                "sha256:508fcf6efc15826f2146b42172ab41999555e07af43fcfb3e6a28ad596189560"
            ],
            "index": "pypi",
            "version": "==0.1.6"
        },
        "flake8-docstrings": {
            "hashes": [
                "sha256:4e0ce1476b64e6291520e5570cf12b05016dd4e8ae454b8a8a9a48bc5f84e1cd",
                "sha256:8436396b5ecad51a122a2c99ba26e5b4e623bf6e913b0fea0cb6c2c4050f91eb"
            ],
            "index": "pypi",
            "version": "==1.3.0"
        },
        "flake8-import-order": {
            "hashes": [
                "sha256:40d2a39ed91e080f3285f4c16256b252d7c31070e7f11b7854415bb9f924ea81",
                "sha256:68d430781a9ef15c85a0121500cf8462f1a4bc7672acb2a32bfdbcab044ae0b7"
            ],
            "index": "pypi",
            "version": "==0.17.1"
        },
        "flake8-polyfill": {
            "hashes": [
                "sha256:12be6a34ee3ab795b19ca73505e7b55826d5f6ad7230d31b18e106400169b9e9",
                "sha256:e44b087597f6da52ec6393a709e7108b2905317d0c0b744cdca6208e670d8eda"
            ],
            "version": "==1.0.2"
        },
        "idna": {
            "hashes": [
                "sha256:156a6814fb5ac1fc6850fb002e0852d56c0c8d2531923a51032d1b70760e186e",
                "sha256:684a38a6f903c1d71d6d5fac066b58d7768af4de2b832e426ec79c30daa94a16"
            ],
            "version": "==2.7"
        },
        "imagesize": {
            "hashes": [
                "sha256:3620cc0cadba3f7475f9940d22431fc4d407269f1be59ec9b8edcca26440cf18",
                "sha256:5b326e4678b6925158ccc66a9fa3122b6106d7c876ee32d7de6ce59385b96315"
            ],
            "version": "==1.0.0"
        },
        "jinja2": {
            "hashes": [
                "sha256:74c935a1b8bb9a3947c50a54766a969d4846290e1e788ea44c1392163723c3bd",
                "sha256:f84be1bb0040caca4cea721fcbbbbd61f9be9464ca236387158b0feea01914a4"
            ],
            "version": "==2.10"
        },
        "markupsafe": {
            "hashes": [
                "sha256:a6be69091dac236ea9c6bc7d012beab42010fa914c459791d627dad4910eb665"
            ],
            "version": "==1.0"
        },
        "mccabe": {
            "hashes": [
                "sha256:ab8a6258860da4b6677da4bd2fe5dc2c659cff31b3ee4f7f5d64e79735b80d42",
                "sha256:dd8d182285a0fe56bace7f45b5e7d1a6ebcbf524e8f3bd87eb0f125271b8831f"
            ],
            "version": "==0.6.1"
        },
        "more-itertools": {
            "hashes": [
                "sha256:2b6b9893337bfd9166bee6a62c2b0c9fe7735dcf85948b387ec8cba30e85d8e8",
                "sha256:6703844a52d3588f951883005efcf555e49566a48afd4db4e965d69b883980d3",
                "sha256:a18d870ef2ffca2b8463c0070ad17b5978056f403fb64e3f15fe62a52db21cc0"
            ],
            "version": "==4.2.0"
        },
        "mypy": {
            "hashes": [
                "sha256:1b899802a89b67bb68f30d788bba49b61b1f28779436f06b75c03495f9d6ea5c",
                "sha256:f472645347430282d62d1f97d12ccb8741f19f1572b7cf30b58280e4e0818739"
            ],
            "index": "pypi",
            "version": "==0.610"
        },
        "packaging": {
            "hashes": [
                "sha256:e9215d2d2535d3ae866c3d6efc77d5b24a0192cce0ff20e42896cc0664f889c0",
                "sha256:f019b770dd64e585a99714f1fd5e01c7a8f11b45635aa953fd41c689a657375b"
            ],
            "version": "==17.1"
        },
        "pbr": {
            "hashes": [
                "sha256:3747c6f017f2dc099986c325239661948f9f5176f6880d9fdef164cb664cd665",
                "sha256:a9c27eb8f0e24e786e544b2dbaedb729c9d8546342b5a6818d8eda098ad4340d"
            ],
            "version": "==4.0.4"
        },
        "pep8-naming": {
            "hashes": [
                "sha256:360308d2c5d2fff8031c1b284820fbdb27a63274c0c1a8ce884d631836da4bdd",
                "sha256:624258e0dd06ef32a9daf3c36cc925ff7314da7233209c5b01f7e5cdd3c34826"
            ],
            "index": "pypi",
            "version": "==0.7.0"
        },
        "pluggy": {
            "hashes": [
                "sha256:7f8ae7f5bdf75671a718d2daf0a64b7885f74510bcd98b1a0bb420eb9a9d0cff",
                "sha256:d345c8fe681115900d6da8d048ba67c25df42973bda370783cd58826442dcd7c",
                "sha256:e160a7fcf25762bb60efc7e171d4497ff1d8d2d75a3d0df7a21b76821ecbf5c5"
            ],
            "version": "==0.6.0"
        },
        "py": {
            "hashes": [
                "sha256:3fd59af7435864e1a243790d322d763925431213b6b8529c6ca71081ace3bbf7",
                "sha256:e31fb2767eb657cbde86c454f02e99cb846d3cd9d61b318525140214fdc0e98e"
            ],
            "markers": "python_version != '3.0.*' and python_version >= '2.7' and python_version != '3.2.*' and python_version != '3.3.*' and python_version != '3.1.*'",
            "version": "==1.5.4"
        },
        "pycodestyle": {
            "hashes": [
                "sha256:682256a5b318149ca0d2a9185d365d8864a768a28db66a84a2ea946bcc426766",
                "sha256:6c4245ade1edfad79c3446fadfc96b0de2759662dc29d07d80a6f27ad1ca6ba9"
            ],
            "version": "==2.3.1"
        },
        "pydocstyle": {
            "hashes": [
                "sha256:08a870edc94508264ed90510db466c6357c7192e0e866561d740624a8fc7d90c",
                "sha256:4d5bcde961107873bae621f3d580c3e35a426d3687ffc6f8fb356f6628da5a97",
                "sha256:af9fcccb303899b83bec82dc9a1d56c60fc369973223a5e80c3dfa9bdf984405"
            ],
            "version": "==2.1.1"
        },
        "pyflakes": {
            "hashes": [
                "sha256:08bd6a50edf8cffa9fa09a463063c425ecaaf10d1eb0335a7e8b1401aef89e6f",
                "sha256:8d616a382f243dbf19b54743f280b80198be0bca3a5396f1d2e1fca6223e8805"
            ],
            "version": "==1.6.0"
        },
        "pygments": {
            "hashes": [
                "sha256:78f3f434bcc5d6ee09020f92ba487f95ba50f1e3ef83ae96b9d5ffa1bab25c5d",
                "sha256:dbae1046def0efb574852fab9e90209b23f556367b5a320c0bcb871c77c3e8cc"
            ],
            "index": "pypi",
            "version": "==2.2.0"
        },
        "pyparsing": {
            "hashes": [
                "sha256:0832bcf47acd283788593e7a0f542407bd9550a55a8a8435214a1960e04bcb04",
                "sha256:fee43f17a9c4087e7ed1605bd6df994c6173c1e977d7ade7b651292fab2bd010"
            ],
            "version": "==2.2.0"
        },
        "pytest": {
            "hashes": [
                "sha256:8ea01fc4fcc8e1b1e305252b4bc80a1528019ab99fd3b88666c9dc38d754406c",
                "sha256:90898786b3d0b880b47645bae7b51aa9bbf1e9d1e4510c2cfd15dd65c70ea0cd"
            ],
            "index": "pypi",
            "version": "==3.6.2"
        },
        "pytz": {
            "hashes": [
                "sha256:a061aa0a9e06881eb8b3b2b43f05b9439d6583c206d0a6c340ff72a7b6669053",
                "sha256:ffb9ef1de172603304d9d2819af6f5ece76f2e85ec10692a524dd876e72bf277"
            ],
            "version": "==2018.5"
        },
        "requests": {
            "hashes": [
                "sha256:63b52e3c866428a224f97cab011de738c36aec0185aa91cfacd418b5d58911d1",
                "sha256:ec22d826a36ed72a7358ff3fe56cbd4ba69dd7a6718ffd450ff0e9df7a47ce6a"
            ],
            "index": "pypi",
            "version": "==2.19.1"
        },
        "restructuredtext-lint": {
            "hashes": [
                "sha256:c48ca9a84c312b262809f041fe47dcfaedc9ee4879b3e1f9532f745c182b4037"
            ],
            "index": "pypi",
            "version": "==1.1.3"
        },
        "six": {
            "hashes": [
                "sha256:70e8a77beed4562e7f14fe23a786b54f6296e34344c23bc42f07b15018ff98e9",
                "sha256:832dc0e10feb1aa2c68dcc57dbb658f1c7e65b9b61af69048abc87a2db00a0eb"
            ],
            "version": "==1.11.0"
        },
        "snowballstemmer": {
            "hashes": [
                "sha256:919f26a68b2c17a7634da993d91339e288964f93c274f1343e3bbbe2096e1128",
                "sha256:9f3bcd3c401c3e862ec0ebe6d2c069ebc012ce142cce209c098ccb5b09136e89"
            ],
            "version": "==1.2.1"
        },
        "sphinx": {
            "hashes": [
                "sha256:85f7e32c8ef07f4ba5aeca728e0f7717bef0789fba8458b8d9c5c294cad134f3",
                "sha256:d45480a229edf70d84ca9fae3784162b1bc75ee47e480ffe04a4b7f21a95d76d"
            ],
            "index": "pypi",
            "version": "==1.7.5"
        },
        "sphinx-rtd-theme": {
            "hashes": [
                "sha256:aa3e190392e963551432de7df24b8a5fbe5b71a2f4fcd9d5b75808b52ad999e5",
                "sha256:de88d637a60371d4f923e06b79c4ba260490c57d2ab5a8316942ab5d9a6ce1bf"
            ],
            "index": "pypi",
            "version": "==0.4.0"
        },
        "sphinxcontrib-websupport": {
            "hashes": [
                "sha256:68ca7ff70785cbe1e7bccc71a48b5b6d965d79ca50629606c7861a21b206d9dd",
                "sha256:9de47f375baf1ea07cdb3436ff39d7a9c76042c10a769c52353ec46e4e8fc3b9"
            ],
            "markers": "python_version != '3.0.*' and python_version >= '2.7' and python_version != '3.2.*' and python_version != '3.3.*' and python_version != '3.1.*'",
            "version": "==1.1.0"
        },
        "stevedore": {
            "hashes": [
                "sha256:e3d96b2c4e882ec0c1ff95eaebf7b575a779fd0ccb4c741b9832bed410d58b3d",
                "sha256:f1c7518e7b160336040fee272174f1f7b29a46febb3632502a8f2055f973d60b"
            ],
            "version": "==1.28.0"
        },
        "tox": {
            "hashes": [
                "sha256:96efa09710a3daeeb845561ebbe1497641d9cef2ee0aea30db6969058b2bda2f",
                "sha256:9ee7de958a43806402a38c0d2aa07fa8553f4d2c20a15b140e9f771c2afeade0"
            ],
            "index": "pypi",
            "version": "==3.0.0"
        },
        "typed-ast": {
            "hashes": [
                "sha256:0948004fa228ae071054f5208840a1e88747a357ec1101c17217bfe99b299d58",
                "sha256:25d8feefe27eb0303b73545416b13d108c6067b846b543738a25ff304824ed9a",
                "sha256:29464a177d56e4e055b5f7b629935af7f49c196be47528cc94e0a7bf83fbc2b9",
                "sha256:2e214b72168ea0275efd6c884b114ab42e316de3ffa125b267e732ed2abda892",
                "sha256:3e0d5e48e3a23e9a4d1a9f698e32a542a4a288c871d33ed8df1b092a40f3a0f9",
                "sha256:519425deca5c2b2bdac49f77b2c5625781abbaf9a809d727d3a5596b30bb4ded",
                "sha256:57fe287f0cdd9ceaf69e7b71a2e94a24b5d268b35df251a88fef5cc241bf73aa",
                "sha256:668d0cec391d9aed1c6a388b0d5b97cd22e6073eaa5fbaa6d2946603b4871efe",
                "sha256:68ba70684990f59497680ff90d18e756a47bf4863c604098f10de9716b2c0bdd",
                "sha256:6de012d2b166fe7a4cdf505eee3aaa12192f7ba365beeefaca4ec10e31241a85",
                "sha256:79b91ebe5a28d349b6d0d323023350133e927b4de5b651a8aa2db69c761420c6",
                "sha256:8550177fa5d4c1f09b5e5f524411c44633c80ec69b24e0e98906dd761941ca46",
                "sha256:a8034021801bc0440f2e027c354b4eafd95891b573e12ff0418dec385c76785c",
                "sha256:bc978ac17468fe868ee589c795d06777f75496b1ed576d308002c8a5756fb9ea",
                "sha256:c05b41bc1deade9f90ddc5d988fe506208019ebba9f2578c622516fd201f5863",
                "sha256:c9b060bd1e5a26ab6e8267fd46fc9e02b54eb15fffb16d112d4c7b1c12987559",
                "sha256:edb04bdd45bfd76c8292c4d9654568efaedf76fe78eb246dde69bdb13b2dad87",
                "sha256:f19f2a4f547505fe9072e15f6f4ae714af51b5a681a97f187971f50c283193b6"
            ],
            "version": "==1.1.0"
        },
        "urllib3": {
            "hashes": [
                "sha256:a68ac5e15e76e7e5dd2b8f94007233e01effe3e50e8daddf69acfd81cb686baf",
                "sha256:b5725a0bd4ba422ab0e66e89e030c806576753ea3ee08554382c14e685d117b5"
            ],
            "version": "==1.23"
        },
        "virtualenv": {
            "hashes": [
                "sha256:2ce32cd126117ce2c539f0134eb89de91a8413a29baac49cbab3eb50e2026669",
                "sha256:ca07b4c0b54e14a91af9f34d0919790b016923d157afda5efdde55c96718f752"
            ],
            "markers": "python_version != '3.0.*' and python_version != '3.2.*' and python_version >= '2.7' and python_version != '3.1.*'",
            "version": "==16.0.0"
        },
        "vulture": {
            "hashes": [
                "sha256:991b6701a9a6acb1af67f39a4ca1ab52f41dd129666cae9c6e13775d775cd38b",
                "sha256:b436c8fa332ef7b05de837c0daa8c2bf69be56d36103333339e269572918c473"
            ],
            "index": "pypi",
            "version": "==0.27"
        }
    }
}<|MERGE_RESOLUTION|>--- conflicted
+++ resolved
@@ -1,11 +1,7 @@
 {
     "_meta": {
         "hash": {
-<<<<<<< HEAD
-            "sha256": "859a6ea03e1e7c8fefdf85c8a9e50913cd4c7f06989cdf54bd7388423f49e19f"
-=======
             "sha256": "43d9e50c20f41bff9d23d3404eb31c97efb928c23ce41fecb93eb89b63a0e9c4"
->>>>>>> ec032e3c
         },
         "pipfile-spec": 6,
         "requires": {
